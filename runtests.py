--- conflicted
+++ resolved
@@ -479,21 +479,9 @@
     code = runMDCalcSettings["code"]
     prefix = runMDCalcSettings["prefix"]
     version = runMDCalcSettings["version"]
-    params = runMDCalcSettings["runner"].setParams()
+    params = runMDCalcSettings["runner"].setParams()   
     params["nsteps"] = 150
-    ############################################################################
-    # QUESTION: in the original monolitic function the ensemble and the pressure
-    # are preset from the previous tests, so
-    # for example the 'ensemble' is "npt" if:
-    # - info["virial"] is "yes"
-    # - info["positions"]=="yes" or info["timestep"]=="yes" or info["mass"]=="yes" or info["charge"]=="yes"
-    # and pressure is left to the default if info["virial"] is "no", otherwise
-    # is set to 1001*pressure
-    #
-    # here I set the options to behave in the same way as if everithing was set to "yes"
     params["ensemble"] = "npt"
-    params["pressure"] = 1001 * params["pressure"]
-    ############################################################################
     params["plumed"] = "e: ENERGY \nPRINT ARG=e FILE=energy"
     md_failed = runMDCalc("energy", params=params, **runMDCalcSettings)
     md_energy = np.ones(1)
@@ -554,17 +542,6 @@
             prerelaxtime=True,
         )
 
-<<<<<<< HEAD
-=======
-    if info["energy"] == "yes":
-        params = runner.setParams()
-        params["nsteps"] = 150
-        params["ensemble"] = "npt"
-        params["plumed"] = "e: ENERGY \nPRINT ARG=e FILE=energy"
-        md_failed = runMDCalc("energy", params=params, **runMDCalcSettings)
-        md_energy = np.ones(1)
-        pl_energy = np.ones(1)
->>>>>>> 94d25ffa
 
 def runTests(
     code: str,
